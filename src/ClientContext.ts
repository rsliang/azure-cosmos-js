--- conflicted
+++ resolved
@@ -116,20 +116,9 @@
       );
       this.applySessionToken(path, reqHeaders);
 
-<<<<<<< HEAD
-      const { result, headers: resHeaders } = await this.requestHandler.get(
-        endpoint,
-        request,
-        reqHeaders,
-        options.abortSignal
-      );
-      this.captureSessionToken(undefined, path, OperationType.Query, resHeaders);
-      return this.processQueryFeedResponse({ result, headers: resHeaders }, !!query, resultFn);
-=======
-      const response = await this.requestHandler.get(endpoint, request, reqHeaders);
+      const response = await this.requestHandler.get(endpoint, request, reqHeaders, options.abortSignal);
       this.captureSessionToken(undefined, path, OperationType.Query, response.headers);
       return this.processQueryFeedResponse(response, !!query, resultFn);
->>>>>>> c336b9e1
     } else {
       initialHeaders[Constants.HttpHeaders.IsQuery] = "true";
       switch (this.cosmosClientOptions.queryCompatibilityMode) {
@@ -159,16 +148,9 @@
       );
       this.applySessionToken(path, reqHeaders);
 
-<<<<<<< HEAD
       const response = await this.requestHandler.post(endpoint, request, query, reqHeaders, options.abortSignal);
-      const { result, headers: resHeaders } = response;
-      this.captureSessionToken(undefined, path, OperationType.Query, resHeaders);
-      return this.processQueryFeedResponse({ result, headers: resHeaders }, !!query, resultFn);
-=======
-      const response = await this.requestHandler.post(endpoint, request, query, reqHeaders);
       this.captureSessionToken(undefined, path, OperationType.Query, response.headers);
       return this.processQueryFeedResponse(response, !!query, resultFn);
->>>>>>> c336b9e1
     }
   }
 
@@ -231,7 +213,7 @@
     type: ResourceType,
     id: string,
     initialHeaders: CosmosHeaders,
-    options: RequestOptions = {}
+    options: RequestOptions
   ): Promise<Response<T & Resource>>;
 
   // But a few cases, like permissions, there is additional junk added to the response that isn't in system resource props
@@ -241,7 +223,7 @@
     type: ResourceType,
     id: string,
     initialHeaders: CosmosHeaders,
-    options: RequestOptions = {}
+    options: RequestOptions
   ): Promise<Response<T & U & Resource>>;
   public async create<T, U>(
     body: T,
@@ -368,7 +350,7 @@
     type: ResourceType,
     id: string,
     initialHeaders: CosmosHeaders,
-    options: RequestOptions = {}
+    options: RequestOptions
   ): Promise<Response<T & Resource>>;
   public async upsert<T, U>(
     body: T,
@@ -376,7 +358,7 @@
     type: ResourceType,
     id: string,
     initialHeaders: CosmosHeaders,
-    options: RequestOptions = {}
+    options: RequestOptions
   ): Promise<Response<T & U & Resource>>;
   public async upsert<T>(
     body: T,
